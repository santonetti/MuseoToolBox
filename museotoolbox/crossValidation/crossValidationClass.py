--- conflicted
+++ resolved
@@ -142,34 +142,29 @@
                     for C in np.unique(self.y):
                         # Y is True, where C is the unique class
                         CT = np.where(self.y == C)[0]
-<<<<<<< HEAD
-
-                        currentCT = np.logical_and(self.y == C, self.mask == 1)
-
-=======
-    
+
                         currentCT = np.logical_and(self.y == C, self.mask == 1)
     
->>>>>>> e559101d
                         if np.where(currentCT)[
                                 0].shape[0] == 0:  # means no more ROI
                             if self.minEffectiveClass == self.n_splits:
                                 raise StopIteration()
                             print(
-<<<<<<< HEAD
+                                str(C) + ' has no more valid pixel.')
+                            self.mask[self.y == C] = 1
+                            currentCT = np.logical_and(self.y == C, self.mask == 1)
+                            
+
+                        if np.where(currentCT)[
+                                0].shape[0] == 0:  # means no more ROI
+                            if self.minEffectiveClass == self.n_splits:
+                                raise StopIteration()
+                            print(
                                 str(C) + ' has no more valid pixel. Reusing samples.')
                             self.mask[self.y == C] = 1
                             currentCT = np.logical_and(
                                 self.y == C, self.mask == 1)
 
-=======
-                                str(C) + ' has no more valid pixel.')
-                            self.mask[self.y == C] = 1
-                            currentCT = np.logical_and(self.y == C, self.mask == 1)
-                            
-
-    
->>>>>>> e559101d
                         self.ROI = np.random.permutation(
                             np.where(currentCT)[0])[0]
                         # When doing Leave-One-Out per subgroup
@@ -179,11 +174,7 @@
                                       str(self.groups[self.ROI]) +
                                       ' for label ' +
                                       str(C))
-<<<<<<< HEAD
-
-=======
-    
->>>>>>> e559101d
+
                             self.ROI = np.random.permutation(CT)[0]
                             # Tstand = self.distanceLabel[np.isin(
                             #   self.distanceLabel, np.unique(self.groups[CT]))]
@@ -201,37 +192,22 @@
                                 tmpTrainGroup, self.groups[CT])]
                             tmpTrain = np.where(np.in1d(self.groups, tmpTrainGroup))[
                                 0].flatten()
-<<<<<<< HEAD
-
-=======
-    
->>>>>>> e559101d
+
                             if tmpTrain.shape[0] == 0:
                                 emptyTrain = True
                         # When doing Leave-One-Out per pixel
                         else:
-<<<<<<< HEAD
-
-=======
-    
->>>>>>> e559101d
+
                             distanceROI = (self.distanceArray[int(self.ROI), :])[
                                 CT]  # get line of distance for specific ROI
                             tmpValid = np.array(
                                 [self.ROI], dtype=np.int64)
                             tmpTrain = CT[distanceROI >
                                           self.distanceThresold]
-<<<<<<< HEAD
 
                             if tmpTrain.shape[0] == 0:
                                 emptyTrain = True
 
-=======
-    
-                            if tmpTrain.shape[0] == 0:
-                                emptyTrain = True
-    
->>>>>>> e559101d
                         del CT
                         if emptyTrain is True:
                             if self.verbose:
@@ -241,11 +217,7 @@
                                     '. Doing a new fold.')
 
                             self.mask[tmpValid] = 0
-<<<<<<< HEAD
-
-=======
-    
->>>>>>> e559101d
+
                         else:
                             if not np.all(self.y[tmpTrain]) or self.y[tmpTrain][0] != C or not np.all(
                                     self.y[tmpValid]) or self.y[tmpValid][0] != C:
@@ -262,22 +234,14 @@
                                                           np.triu(CTdistTrain) != 0])
                                 self.Cstats.append(
                                     [C, tmpTrain.shape[0], CTdistTrain])
-<<<<<<< HEAD
-
-=======
-    
->>>>>>> e559101d
+
                     if self.verbose:
                         print('Validation samples : ' + str(len(validation)))
                         print('Training samples : ' + str(len(train)))
                     if self.stats:
                         np.savetxt(self.stats, self.Cstats, fmt='%d',
                                    header="Label,Ntrain,Mean dist train")
-<<<<<<< HEAD
-
-=======
-    
->>>>>>> e559101d
+
                     # Mask selected validation
                     if emptyTrain is True:
                         completeTrain = False
